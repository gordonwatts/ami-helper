--- conflicted
+++ resolved
@@ -312,12 +312,8 @@
         .distinct()
         .where(dataset.LOGICALDATASETNAME.like(f"%{name}%"))
         .where(dataset.DATATYPE == "EVNT")
-<<<<<<< HEAD
+        .where(dataset.AMISTATUS == "VALID")
         .limit(results_limit)  # keep your limit if desired
-=======
-        .where(dataset.AMISTATUS == "VALID")
-        .limit(100)  # keep your limit if desired
->>>>>>> 05e1b5e8
     )
 
     # Convert to string and format for AMI
